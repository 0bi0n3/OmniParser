--- conflicted
+++ resolved
@@ -1,4 +1,3 @@
-<<<<<<< HEAD
 # from ultralytics import YOLO
 import os
 import io
@@ -85,11 +84,15 @@
     else:
         non_ocr_boxes = filtered_boxes
     croped_pil_image = []
+    t0 = time.time()
     for i, coord in enumerate(non_ocr_boxes):
         xmin, xmax = int(coord[0]*image_source.shape[1]), int(coord[2]*image_source.shape[1])
         ymin, ymax = int(coord[1]*image_source.shape[0]), int(coord[3]*image_source.shape[0])
         cropped_image = image_source[ymin:ymax, xmin:xmax, :]
+        # resize the image to 224x224 to avoid long overhead in clipimageprocessor # TODO
+        cropped_image = cv2.resize(cropped_image, (224, 224))
         croped_pil_image.append(to_pil(cropped_image))
+    print('time to prepare bbox:', time.time()-t0)
 
     model, processor = caption_model_processor['model'], caption_model_processor['processor']
     if not prompt:
@@ -104,14 +107,19 @@
     for i in range(0, len(croped_pil_image), batch_size):
         start = time.time()
         batch = croped_pil_image[i:i+batch_size]
+        t1 = time.time()
         if model.device.type == 'cuda':
-            inputs = processor(images=batch, text=[prompt]*len(batch), return_tensors="pt").to(device=device, dtype=torch.float16)
+            inputs = processor(images=batch, text=[prompt]*len(batch), return_tensors="pt", do_resize=False).to(device=device, dtype=torch.float16)
         else:
             inputs = processor(images=batch, text=[prompt]*len(batch), return_tensors="pt").to(device=device)
+        t2 = time.time()
+        print('time to process image + tokenize text inputs:', t2-t1)
         if 'florence' in model.config.name_or_path:
-            generated_ids = model.generate(input_ids=inputs["input_ids"],pixel_values=inputs["pixel_values"],max_new_tokens=100,num_beams=3, do_sample=False)
+            generated_ids = model.generate(input_ids=inputs["input_ids"],pixel_values=inputs["pixel_values"],max_new_tokens=20,num_beams=1, do_sample=False)
         else:
             generated_ids = model.generate(**inputs, max_length=100, num_beams=5, no_repeat_ngram_size=2, early_stopping=True, num_return_sequences=1) # temperature=0.01, do_sample=True,
+        t3 = time.time()
+        print('time to generate:', t3-t2)
         generated_text = processor.batch_decode(generated_ids, skip_special_tokens=True)
         generated_text = [gen.strip() for gen in generated_text]
         generated_texts.extend(generated_text)
@@ -438,6 +446,7 @@
 
     
     # get parsed icon local semantics
+    time1 = time.time()
     if use_local_semantics:
         caption_model = caption_model_processor['model']
         if 'phi3_v' in caption_model.config.model_type: 
@@ -457,6 +466,7 @@
     else:
         ocr_text = [f"Text Box ID {i}: {txt}" for i, txt in enumerate(ocr_text)]
         parsed_content_merged = ocr_text
+    print('time to get parsed content:', time.time()-time1)
 
     filtered_boxes = box_convert(boxes=filtered_boxes, in_fmt="xyxy", out_fmt="cxcywh")
 
@@ -536,554 +546,3 @@
     return (text, bb), goal_filtering
 
 
-
-=======
-# from ultralytics import YOLO
-import os
-import io
-import base64
-import time
-from PIL import Image, ImageDraw, ImageFont
-import json
-import requests
-# utility function
-import os
-from openai import AzureOpenAI
-
-import json
-import sys
-import os
-import cv2
-import numpy as np
-# %matplotlib inline
-from matplotlib import pyplot as plt
-import easyocr
-from paddleocr import PaddleOCR
-reader = easyocr.Reader(['en'])
-paddle_ocr = PaddleOCR(
-    lang='en',  # other lang also available
-    use_angle_cls=False,
-    use_gpu=False,  # using cuda will conflict with pytorch in the same process
-    show_log=False,
-    max_batch_size=1024,
-    use_dilation=True,  # improves accuracy
-    det_db_score_mode='slow',  # improves accuracy
-    rec_batch_num=1024)
-import time
-import base64
-
-import os
-import ast
-import torch
-from typing import Tuple, List
-from torchvision.ops import box_convert
-import re
-from torchvision.transforms import ToPILImage
-import supervision as sv
-import torchvision.transforms as T
-
-
-def get_caption_model_processor(model_name, model_name_or_path="Salesforce/blip2-opt-2.7b", device=None):
-    if not device:
-        device = "cuda" if torch.cuda.is_available() else "cpu"
-    if model_name == "blip2":
-        from transformers import Blip2Processor, Blip2ForConditionalGeneration
-        processor = Blip2Processor.from_pretrained("Salesforce/blip2-opt-2.7b")
-        if device == 'cpu':
-            model = Blip2ForConditionalGeneration.from_pretrained(
-            model_name_or_path, device_map=None, torch_dtype=torch.float32
-        ) 
-        else:
-            model = Blip2ForConditionalGeneration.from_pretrained(
-            model_name_or_path, device_map=None, torch_dtype=torch.float16
-        ).to(device)
-    elif model_name == "florence2":
-        from transformers import AutoProcessor, AutoModelForCausalLM 
-        processor = AutoProcessor.from_pretrained("microsoft/Florence-2-base", trust_remote_code=True)
-        if device == 'cpu':
-            model = AutoModelForCausalLM.from_pretrained(model_name_or_path, torch_dtype=torch.float32, trust_remote_code=True)
-        else:
-            model = AutoModelForCausalLM.from_pretrained(model_name_or_path, torch_dtype=torch.float16, trust_remote_code=True).to(device)
-    return {'model': model.to(device), 'processor': processor}
-
-
-def get_yolo_model(model_path):
-    from ultralytics import YOLO
-    # Load the model.
-    model = YOLO(model_path)
-    return model
-
-
-@torch.inference_mode()
-def get_parsed_content_icon(filtered_boxes, starting_idx, image_source, caption_model_processor, prompt=None, batch_size=None):
-    # Number of samples per batch, --> 256 roughly takes 23 GB of GPU memory for florence model
-
-    to_pil = ToPILImage()
-    if starting_idx:
-        non_ocr_boxes = filtered_boxes[starting_idx:]
-    else:
-        non_ocr_boxes = filtered_boxes
-    croped_pil_image = []
-    t0 = time.time()
-    for i, coord in enumerate(non_ocr_boxes):
-        xmin, xmax = int(coord[0]*image_source.shape[1]), int(coord[2]*image_source.shape[1])
-        ymin, ymax = int(coord[1]*image_source.shape[0]), int(coord[3]*image_source.shape[0])
-        cropped_image = image_source[ymin:ymax, xmin:xmax, :]
-        # resize the image to 224x224 to avoid long overhead in clipimageprocessor # TODO
-        cropped_image = cv2.resize(cropped_image, (224, 224))
-        croped_pil_image.append(to_pil(cropped_image))
-    print('time to prepare bbox:', time.time()-t0)
-
-    model, processor = caption_model_processor['model'], caption_model_processor['processor']
-    if not prompt:
-        if 'florence' in model.config.name_or_path:
-            prompt = "<CAPTION>"
-        else:
-            prompt = "The image shows"
-    
-    generated_texts = []
-    device = model.device
-    # batch_size = 64
-    for i in range(0, len(croped_pil_image), batch_size):
-        start = time.time()
-        batch = croped_pil_image[i:i+batch_size]
-        t1 = time.time()
-        if model.device.type == 'cuda':
-            inputs = processor(images=batch, text=[prompt]*len(batch), return_tensors="pt", do_resize=False).to(device=device, dtype=torch.float16)
-        else:
-            inputs = processor(images=batch, text=[prompt]*len(batch), return_tensors="pt").to(device=device)
-        t2 = time.time()
-        print('time to process image + tokenize text inputs:', t2-t1)
-        if 'florence' in model.config.name_or_path:
-            generated_ids = model.generate(input_ids=inputs["input_ids"],pixel_values=inputs["pixel_values"],max_new_tokens=20,num_beams=1, do_sample=False)
-        else:
-            generated_ids = model.generate(**inputs, max_length=100, num_beams=5, no_repeat_ngram_size=2, early_stopping=True, num_return_sequences=1) # temperature=0.01, do_sample=True,
-        t3 = time.time()
-        print('time to generate:', t3-t2)
-        generated_text = processor.batch_decode(generated_ids, skip_special_tokens=True)
-        generated_text = [gen.strip() for gen in generated_text]
-        generated_texts.extend(generated_text)
-    
-    return generated_texts
-
-
-
-def get_parsed_content_icon_phi3v(filtered_boxes, ocr_bbox, image_source, caption_model_processor):
-    to_pil = ToPILImage()
-    if ocr_bbox:
-        non_ocr_boxes = filtered_boxes[len(ocr_bbox):]
-    else:
-        non_ocr_boxes = filtered_boxes
-    croped_pil_image = []
-    for i, coord in enumerate(non_ocr_boxes):
-        xmin, xmax = int(coord[0]*image_source.shape[1]), int(coord[2]*image_source.shape[1])
-        ymin, ymax = int(coord[1]*image_source.shape[0]), int(coord[3]*image_source.shape[0])
-        cropped_image = image_source[ymin:ymax, xmin:xmax, :]
-        croped_pil_image.append(to_pil(cropped_image))
-
-    model, processor = caption_model_processor['model'], caption_model_processor['processor']
-    device = model.device
-    messages = [{"role": "user", "content": "<|image_1|>\ndescribe the icon in one sentence"}] 
-    prompt = processor.tokenizer.apply_chat_template(messages, tokenize=False, add_generation_prompt=True)
-
-    batch_size = 5  # Number of samples per batch
-    generated_texts = []
-
-    for i in range(0, len(croped_pil_image), batch_size):
-        images = croped_pil_image[i:i+batch_size]
-        image_inputs = [processor.image_processor(x, return_tensors="pt") for x in images]
-        inputs ={'input_ids': [], 'attention_mask': [], 'pixel_values': [], 'image_sizes': []}
-        texts = [prompt] * len(images)
-        for i, txt in enumerate(texts):
-            input = processor._convert_images_texts_to_inputs(image_inputs[i], txt, return_tensors="pt")
-            inputs['input_ids'].append(input['input_ids'])
-            inputs['attention_mask'].append(input['attention_mask'])
-            inputs['pixel_values'].append(input['pixel_values'])
-            inputs['image_sizes'].append(input['image_sizes'])
-        max_len = max([x.shape[1] for x in inputs['input_ids']])
-        for i, v in enumerate(inputs['input_ids']):
-            inputs['input_ids'][i] = torch.cat([processor.tokenizer.pad_token_id * torch.ones(1, max_len - v.shape[1], dtype=torch.long), v], dim=1)
-            inputs['attention_mask'][i] = torch.cat([torch.zeros(1, max_len - v.shape[1], dtype=torch.long), inputs['attention_mask'][i]], dim=1)
-        inputs_cat = {k: torch.concatenate(v).to(device) for k, v in inputs.items()}
-
-        generation_args = { 
-            "max_new_tokens": 25, 
-            "temperature": 0.01, 
-            "do_sample": False, 
-        } 
-        generate_ids = model.generate(**inputs_cat, eos_token_id=processor.tokenizer.eos_token_id, **generation_args) 
-        # # remove input tokens 
-        generate_ids = generate_ids[:, inputs_cat['input_ids'].shape[1]:]
-        response = processor.batch_decode(generate_ids, skip_special_tokens=True, clean_up_tokenization_spaces=False)
-        response = [res.strip('\n').strip() for res in response]
-        generated_texts.extend(response)
-
-    return generated_texts
-
-def remove_overlap(boxes, iou_threshold, ocr_bbox=None):
-    assert ocr_bbox is None or isinstance(ocr_bbox, List)
-
-    def box_area(box):
-        return (box[2] - box[0]) * (box[3] - box[1])
-
-    def intersection_area(box1, box2):
-        x1 = max(box1[0], box2[0])
-        y1 = max(box1[1], box2[1])
-        x2 = min(box1[2], box2[2])
-        y2 = min(box1[3], box2[3])
-        return max(0, x2 - x1) * max(0, y2 - y1)
-
-    def IoU(box1, box2):
-        intersection = intersection_area(box1, box2)
-        union = box_area(box1) + box_area(box2) - intersection + 1e-6
-        if box_area(box1) > 0 and box_area(box2) > 0:
-            ratio1 = intersection / box_area(box1)
-            ratio2 = intersection / box_area(box2)
-        else:
-            ratio1, ratio2 = 0, 0
-        return max(intersection / union, ratio1, ratio2)
-
-    def is_inside(box1, box2):
-        # return box1[0] >= box2[0] and box1[1] >= box2[1] and box1[2] <= box2[2] and box1[3] <= box2[3]
-        intersection = intersection_area(box1, box2)
-        ratio1 = intersection / box_area(box1)
-        return ratio1 > 0.95
-
-    boxes = boxes.tolist()
-    filtered_boxes = []
-    if ocr_bbox:
-        filtered_boxes.extend(ocr_bbox)
-    # print('ocr_bbox!!!', ocr_bbox)
-    for i, box1 in enumerate(boxes):
-        # if not any(IoU(box1, box2) > iou_threshold and box_area(box1) > box_area(box2) for j, box2 in enumerate(boxes) if i != j):
-        is_valid_box = True
-        for j, box2 in enumerate(boxes):
-            # keep the smaller box
-            if i != j and IoU(box1, box2) > iou_threshold and box_area(box1) > box_area(box2):
-                is_valid_box = False
-                break
-        if is_valid_box:
-            # add the following 2 lines to include ocr bbox
-            if ocr_bbox:
-                # only add the box if it does not overlap with any ocr bbox
-                if not any(IoU(box1, box3) > iou_threshold and not is_inside(box1, box3) for k, box3 in enumerate(ocr_bbox)):
-                    filtered_boxes.append(box1)
-            else:
-                filtered_boxes.append(box1)
-    return torch.tensor(filtered_boxes)
-
-
-def remove_overlap_new(boxes, iou_threshold, ocr_bbox=None):
-    '''
-    ocr_bbox format: [{'type': 'text', 'bbox':[x,y], 'interactivity':False, 'content':str }, ...]
-    boxes format: [{'type': 'icon', 'bbox':[x,y], 'interactivity':True, 'content':None }, ...]
-
-    '''
-    assert ocr_bbox is None or isinstance(ocr_bbox, List)
-
-    def box_area(box):
-        return (box[2] - box[0]) * (box[3] - box[1])
-
-    def intersection_area(box1, box2):
-        x1 = max(box1[0], box2[0])
-        y1 = max(box1[1], box2[1])
-        x2 = min(box1[2], box2[2])
-        y2 = min(box1[3], box2[3])
-        return max(0, x2 - x1) * max(0, y2 - y1)
-
-    def IoU(box1, box2):
-        intersection = intersection_area(box1, box2)
-        union = box_area(box1) + box_area(box2) - intersection + 1e-6
-        if box_area(box1) > 0 and box_area(box2) > 0:
-            ratio1 = intersection / box_area(box1)
-            ratio2 = intersection / box_area(box2)
-        else:
-            ratio1, ratio2 = 0, 0
-        return max(intersection / union, ratio1, ratio2)
-
-    def is_inside(box1, box2):
-        # return box1[0] >= box2[0] and box1[1] >= box2[1] and box1[2] <= box2[2] and box1[3] <= box2[3]
-        intersection = intersection_area(box1, box2)
-        ratio1 = intersection / box_area(box1)
-        return ratio1 > 0.80
-
-    # boxes = boxes.tolist()
-    filtered_boxes = []
-    if ocr_bbox:
-        filtered_boxes.extend(ocr_bbox)
-    # print('ocr_bbox!!!', ocr_bbox)
-    for i, box1_elem in enumerate(boxes):
-        box1 = box1_elem['bbox']
-        is_valid_box = True
-        for j, box2_elem in enumerate(boxes):
-            # keep the smaller box
-            box2 = box2_elem['bbox']
-            if i != j and IoU(box1, box2) > iou_threshold and box_area(box1) > box_area(box2):
-                is_valid_box = False
-                break
-        if is_valid_box:
-            # add the following 2 lines to include ocr bbox
-            if ocr_bbox:
-                # keep yolo boxes + prioritize ocr label
-                box_added = False
-                for box3_elem in ocr_bbox:
-                    if not box_added:
-                        box3 = box3_elem['bbox']
-                        if is_inside(box3, box1): # ocr inside icon
-                            # box_added = True
-                            # delete the box3_elem from ocr_bbox
-                            try:
-                                filtered_boxes.append({'type': 'text', 'bbox': box1_elem['bbox'], 'interactivity': True, 'content': box3_elem['content']})
-                                filtered_boxes.remove(box3_elem)
-                                # print('remove ocr bbox:', box3_elem)
-                            except:
-                                continue
-                            # break
-                        elif is_inside(box1, box3): # icon inside ocr
-                            box_added = True
-                            # try:
-                            #     filtered_boxes.append({'type': 'icon', 'bbox': box1_elem['bbox'], 'interactivity': True, 'content': None})
-                            #     filtered_boxes.remove(box3_elem)
-                            # except:
-                            #     continue
-                            break
-                        else:
-                            continue
-                if not box_added:
-                    filtered_boxes.append({'type': 'icon', 'bbox': box1_elem['bbox'], 'interactivity': True, 'content': None})
-                            
-            else:
-                filtered_boxes.append(box1)
-    return filtered_boxes # torch.tensor(filtered_boxes)
-
-
-def load_image(image_path: str) -> Tuple[np.array, torch.Tensor]:
-    transform = T.Compose(
-        [
-            T.RandomResize([800], max_size=1333),
-            T.ToTensor(),
-            T.Normalize([0.485, 0.456, 0.406], [0.229, 0.224, 0.225]),
-        ]
-    )
-    image_source = Image.open(image_path).convert("RGB")
-    image = np.asarray(image_source)
-    image_transformed, _ = transform(image_source, None)
-    return image, image_transformed
-
-
-def annotate(image_source: np.ndarray, boxes: torch.Tensor, logits: torch.Tensor, phrases: List[str], text_scale: float, 
-             text_padding=5, text_thickness=2, thickness=3) -> np.ndarray:
-    """    
-    This function annotates an image with bounding boxes and labels.
-
-    Parameters:
-    image_source (np.ndarray): The source image to be annotated.
-    boxes (torch.Tensor): A tensor containing bounding box coordinates. in cxcywh format, pixel scale
-    logits (torch.Tensor): A tensor containing confidence scores for each bounding box.
-    phrases (List[str]): A list of labels for each bounding box.
-    text_scale (float): The scale of the text to be displayed. 0.8 for mobile/web, 0.3 for desktop # 0.4 for mind2web
-
-    Returns:
-    np.ndarray: The annotated image.
-    """
-    h, w, _ = image_source.shape
-    boxes = boxes * torch.Tensor([w, h, w, h])
-    xyxy = box_convert(boxes=boxes, in_fmt="cxcywh", out_fmt="xyxy").numpy()
-    xywh = box_convert(boxes=boxes, in_fmt="cxcywh", out_fmt="xywh").numpy()
-    detections = sv.Detections(xyxy=xyxy)
-
-    labels = [f"{phrase}" for phrase in range(boxes.shape[0])]
-
-    from util.box_annotator import BoxAnnotator 
-    box_annotator = BoxAnnotator(text_scale=text_scale, text_padding=text_padding,text_thickness=text_thickness,thickness=thickness) # 0.8 for mobile/web, 0.3 for desktop # 0.4 for mind2web
-    annotated_frame = image_source.copy()
-    annotated_frame = box_annotator.annotate(scene=annotated_frame, detections=detections, labels=labels, image_size=(w,h))
-
-    label_coordinates = {f"{phrase}": v for phrase, v in zip(phrases, xywh)}
-    return annotated_frame, label_coordinates
-
-
-def predict(model, image, caption, box_threshold, text_threshold):
-    """ Use huggingface model to replace the original model
-    """
-    model, processor = model['model'], model['processor']
-    device = model.device
-
-    inputs = processor(images=image, text=caption, return_tensors="pt").to(device)
-    with torch.no_grad():
-        outputs = model(**inputs)
-
-    results = processor.post_process_grounded_object_detection(
-        outputs,
-        inputs.input_ids,
-        box_threshold=box_threshold, # 0.4,
-        text_threshold=text_threshold, # 0.3,
-        target_sizes=[image.size[::-1]]
-    )[0]
-    boxes, logits, phrases = results["boxes"], results["scores"], results["labels"]
-    return boxes, logits, phrases
-
-
-def predict_yolo(model, image_path, box_threshold, imgsz, scale_img, iou_threshold=0.7):
-    """ Use huggingface model to replace the original model
-    """
-    # model = model['model']
-    if scale_img:
-        result = model.predict(
-        source=image_path,
-        conf=box_threshold,
-        imgsz=imgsz,
-        iou=iou_threshold, # default 0.7
-        )
-    else:
-        result = model.predict(
-        source=image_path,
-        conf=box_threshold,
-        iou=iou_threshold, # default 0.7
-        )
-    boxes = result[0].boxes.xyxy#.tolist() # in pixel space
-    conf = result[0].boxes.conf
-    phrases = [str(i) for i in range(len(boxes))]
-
-    return boxes, conf, phrases
-
-
-def get_som_labeled_img(img_path, model=None, BOX_TRESHOLD = 0.01, output_coord_in_ratio=False, ocr_bbox=None, text_scale=0.4, text_padding=5, draw_bbox_config=None, caption_model_processor=None, ocr_text=[], use_local_semantics=True, iou_threshold=0.9,prompt=None, scale_img=False, imgsz=None, batch_size=64):
-    """ ocr_bbox: list of xyxy format bbox
-    """
-    image_source = Image.open(img_path).convert("RGB")
-    w, h = image_source.size
-    if not imgsz:
-        imgsz = (h, w)
-    # print('image size:', w, h)
-    xyxy, logits, phrases = predict_yolo(model=model, image_path=img_path, box_threshold=BOX_TRESHOLD, imgsz=imgsz, scale_img=scale_img, iou_threshold=0.1)
-    xyxy = xyxy / torch.Tensor([w, h, w, h]).to(xyxy.device)
-    image_source = np.asarray(image_source)
-    phrases = [str(i) for i in range(len(phrases))]
-
-    # annotate the image with labels
-    h, w, _ = image_source.shape
-    if ocr_bbox:
-        ocr_bbox = torch.tensor(ocr_bbox) / torch.Tensor([w, h, w, h])
-        ocr_bbox=ocr_bbox.tolist()
-    else:
-        print('no ocr bbox!!!')
-        ocr_bbox = None
-    # filtered_boxes = remove_overlap(boxes=xyxy, iou_threshold=iou_threshold, ocr_bbox=ocr_bbox)
-    # starting_idx = len(ocr_bbox)
-    # print('len(filtered_boxes):', len(filtered_boxes), starting_idx)
-
-    ocr_bbox_elem = [{'type': 'text', 'bbox':box, 'interactivity':False, 'content':txt} for box, txt in zip(ocr_bbox, ocr_text)]
-    xyxy_elem = [{'type': 'icon', 'bbox':box, 'interactivity':True, 'content':None} for box in xyxy.tolist()]
-    filtered_boxes = remove_overlap_new(boxes=xyxy_elem, iou_threshold=iou_threshold, ocr_bbox=ocr_bbox_elem)
-    
-    # sort the filtered_boxes so that the one with 'content': None is at the end, and get the index of the first 'content': None
-    filtered_boxes_elem = sorted(filtered_boxes, key=lambda x: x['content'] is None)
-    # get the index of the first 'content': None
-    starting_idx = next((i for i, box in enumerate(filtered_boxes_elem) if box['content'] is None), -1)
-    filtered_boxes = torch.tensor([box['bbox'] for box in filtered_boxes_elem])
-    print('len(filtered_boxes):', len(filtered_boxes), starting_idx)
-
-    
-    # get parsed icon local semantics
-    time1 = time.time()
-    if use_local_semantics:
-        caption_model = caption_model_processor['model']
-        if 'phi3_v' in caption_model.config.model_type: 
-            parsed_content_icon = get_parsed_content_icon_phi3v(filtered_boxes, ocr_bbox, image_source, caption_model_processor)
-        else:
-            parsed_content_icon = get_parsed_content_icon(filtered_boxes, starting_idx, image_source, caption_model_processor, prompt=prompt,batch_size=batch_size)
-        ocr_text = [f"Text Box ID {i}: {txt}" for i, txt in enumerate(ocr_text)]
-        icon_start = len(ocr_text)
-        parsed_content_icon_ls = []
-        # fill the filtered_boxes_elem None content with parsed_content_icon in order
-        for i, box in enumerate(filtered_boxes_elem):
-            if box['content'] is None:
-                box['content'] = parsed_content_icon.pop(0)
-        for i, txt in enumerate(parsed_content_icon):
-            parsed_content_icon_ls.append(f"Icon Box ID {str(i+icon_start)}: {txt}")
-        parsed_content_merged = ocr_text + parsed_content_icon_ls
-    else:
-        ocr_text = [f"Text Box ID {i}: {txt}" for i, txt in enumerate(ocr_text)]
-        parsed_content_merged = ocr_text
-    print('time to get parsed content:', time.time()-time1)
-
-    filtered_boxes = box_convert(boxes=filtered_boxes, in_fmt="xyxy", out_fmt="cxcywh")
-
-    phrases = [i for i in range(len(filtered_boxes))]
-    
-    # draw boxes
-    if draw_bbox_config:
-        annotated_frame, label_coordinates = annotate(image_source=image_source, boxes=filtered_boxes, logits=logits, phrases=phrases, **draw_bbox_config)
-    else:
-        annotated_frame, label_coordinates = annotate(image_source=image_source, boxes=filtered_boxes, logits=logits, phrases=phrases, text_scale=text_scale, text_padding=text_padding)
-    
-    pil_img = Image.fromarray(annotated_frame)
-    buffered = io.BytesIO()
-    pil_img.save(buffered, format="PNG")
-    encoded_image = base64.b64encode(buffered.getvalue()).decode('ascii')
-    if output_coord_in_ratio:
-        # h, w, _ = image_source.shape
-        label_coordinates = {k: [v[0]/w, v[1]/h, v[2]/w, v[3]/h] for k, v in label_coordinates.items()}
-        assert w == annotated_frame.shape[1] and h == annotated_frame.shape[0]
-
-    return encoded_image, label_coordinates, filtered_boxes_elem
-
-
-def get_xywh(input):
-    x, y, w, h = input[0][0], input[0][1], input[2][0] - input[0][0], input[2][1] - input[0][1]
-    x, y, w, h = int(x), int(y), int(w), int(h)
-    return x, y, w, h
-
-def get_xyxy(input):
-    x, y, xp, yp = input[0][0], input[0][1], input[2][0], input[2][1]
-    x, y, xp, yp = int(x), int(y), int(xp), int(yp)
-    return x, y, xp, yp
-
-def get_xywh_yolo(input):
-    x, y, w, h = input[0], input[1], input[2] - input[0], input[3] - input[1]
-    x, y, w, h = int(x), int(y), int(w), int(h)
-    return x, y, w, h
-    
-
-
-def check_ocr_box(image_path, display_img = True, output_bb_format='xywh', goal_filtering=None, easyocr_args=None, use_paddleocr=False):
-    if use_paddleocr:
-        if easyocr_args is None:
-            text_threshold = 0.5
-        else:
-            text_threshold = easyocr_args['text_threshold']
-        result = paddle_ocr.ocr(image_path, cls=False)[0]
-        # conf = [item[1] for item in result]
-        coord = [item[0] for item in result if item[1][1] > text_threshold]
-        text = [item[1][0] for item in result if item[1][1] > text_threshold]
-    else:  # EasyOCR
-        if easyocr_args is None:
-            easyocr_args = {}
-        result = reader.readtext(image_path, **easyocr_args)
-        # print('goal filtering pred:', result[-5:])
-        coord = [item[0] for item in result]
-        text = [item[1] for item in result]
-    # read the image using cv2
-    if display_img:
-        opencv_img = cv2.imread(image_path)
-        opencv_img = cv2.cvtColor(opencv_img, cv2.COLOR_RGB2BGR)
-        bb = []
-        for item in coord:
-            x, y, a, b = get_xywh(item)
-            # print(x, y, a, b)
-            bb.append((x, y, a, b))
-            cv2.rectangle(opencv_img, (x, y), (x+a, y+b), (0, 255, 0), 2)
-        
-        # Display the image
-        plt.imshow(opencv_img)
-    else:
-        if output_bb_format == 'xywh':
-            bb = [get_xywh(item) for item in coord]
-        elif output_bb_format == 'xyxy':
-            bb = [get_xyxy(item) for item in coord]
-        # print('bounding box!!!', bb)
-    return (text, bb), goal_filtering
-
-
->>>>>>> 36b0cbea
